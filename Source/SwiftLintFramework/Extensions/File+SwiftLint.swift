//
//  File+SwiftLint.swift
//  SwiftLint
//
//  Created by JP Simard on 5/16/15.
//  Copyright © 2015 Realm. All rights reserved.
//

import Foundation
import SourceKittenFramework

internal func regex(_ pattern: String,
                    options: NSRegularExpression.Options? = nil) -> NSRegularExpression {
    // all patterns used for regular expressions in SwiftLint are string literals which have been
    // confirmed to work, so it's ok to force-try here.

    let options = options ?? [.anchorsMatchLines, .dotMatchesLineSeparators]
    // swiftlint:disable:next force_try
    return try! .cached(pattern: pattern, options: options)
}

extension File {
    internal func regions() -> [Region] {
        var regions = [Region]()
        var disabledRules = Set<String>()
        let commands = self.commands()
        let commandPairs = zip(commands, Array(commands.dropFirst().map(Optional.init)) + [nil])
        for (command, nextCommand) in commandPairs {
            switch command.action {
            case .disable: disabledRules.formUnion(command.ruleIdentifiers)
            case .enable: disabledRules.subtract(command.ruleIdentifiers)
            }
            let start = Location(file: path, line: command.line, character: command.character)
            let end = endOf(next: nextCommand)
            regions.append(Region(start: start, end: end, disabledRuleIdentifiers: disabledRules))
        }
        return regions
    }

    fileprivate func commands() -> [Command] {
        if sourcekitdFailed {
            return []
        }
        let contents = self.contents.bridge()
        let pattern = "swiftlint:(enable|disable)(:previous|:this|:next)?\\ [^\\n]+"
        return match(pattern: pattern, with: [.comment]).flatMap { range in
            return Command(string: contents, range: range)
        }.flatMap { command in
            return command.expand()
        }
    }

    fileprivate func endOf(next command: Command?) -> Location {
        guard let nextCommand = command else {
            return Location(file: path, line: .max, character: .max)
        }
        let nextLine: Int
        let nextCharacter: Int?
        if let nextCommandCharacter = nextCommand.character {
            nextLine = nextCommand.line
            if nextCommandCharacter > 0 {
                nextCharacter = nextCommandCharacter - 1
            } else {
                nextCharacter = nil
            }
        } else {
            nextLine = max(nextCommand.line - 1, 0)
            nextCharacter = .max
        }
        return Location(file: path, line: nextLine, character: nextCharacter)
    }

    internal func match(pattern: String, with syntaxKinds: [SyntaxKind], range: NSRange? = nil) -> [NSRange] {
        return match(pattern: pattern, range: range)
            .filter { $0.1 == syntaxKinds }
            .map { $0.0 }
    }

    internal func rangesAndTokens(matching pattern: String,
                                  range: NSRange? = nil) -> [(NSRange, [SyntaxToken])] {
        let contents = self.contents.bridge()
        let range = range ?? NSRange(location: 0, length: contents.length)
        let syntax = syntaxMap
        return regex(pattern).matches(in: self.contents, options: [], range: range).map { match in
            let matchByteRange = contents.NSRangeToByteRange(start: match.range.location,
                                                             length: match.range.length) ?? match.range
            let tokensInRange = syntax.tokens(inByteRange: matchByteRange)
            return (match.range, tokensInRange)
        }
    }

    internal func match(pattern: String, range: NSRange? = nil) -> [(NSRange, [SyntaxKind])] {
        return rangesAndTokens(matching: pattern, range: range).map { range, tokens in
            (range, tokens.flatMap { SyntaxKind(rawValue: $0.type) })
        }
    }

    internal func syntaxTokensByLine() -> [[SyntaxToken]]? {
        if sourcekitdFailed {
            return nil
        }
        var results = [[SyntaxToken]](repeating: [], count: lines.count + 1)
        var tokenGenerator = syntaxMap.tokens.makeIterator()
        var lineGenerator = lines.makeIterator()
        var maybeLine = lineGenerator.next()
        var maybeToken = tokenGenerator.next()
        while let line = maybeLine, let token = maybeToken {
            let tokenRange = NSRange(location: token.offset, length: token.length)
            if NSLocationInRange(token.offset, line.byteRange) ||
                NSLocationInRange(line.byteRange.location, tokenRange) {
                    results[line.index].append(token)
            }
            let tokenEnd = NSMaxRange(tokenRange)
            let lineEnd = NSMaxRange(line.byteRange)
            if tokenEnd < lineEnd {
                maybeToken = tokenGenerator.next()
            } else if tokenEnd > lineEnd {
                maybeLine = lineGenerator.next()
            } else {
                maybeLine = lineGenerator.next()
                maybeToken = tokenGenerator.next()
            }
        }
        return results
    }

    internal func syntaxKindsByLine() -> [[SyntaxKind]]? {
        guard !sourcekitdFailed, let tokens = syntaxTokensByLine() else {
            return nil
        }

        return tokens.map { $0.flatMap { SyntaxKind(rawValue: $0.type) } }
    }

    //Added by S2dent
    /**
     This function returns only matches that are not contained in a syntax kind
     specified.

     - parameter pattern: regex pattern to be matched inside file.
     - parameter excludingSyntaxKinds: syntax kinds the matches to be filtered
     when inside them.

     - returns: An array of [NSRange] objects consisting of regex matches inside
     file contents.
     */
    internal func match(pattern: String,
                        excludingSyntaxKinds syntaxKinds: [SyntaxKind],
                        range: NSRange? = nil) -> [NSRange] {
        return match(pattern: pattern, range: range)
            .filter { $0.1.filter(syntaxKinds.contains).isEmpty }
            .map { $0.0 }
    }

    internal typealias MatchMapping = (NSTextCheckingResult) -> NSRange

<<<<<<< HEAD
    internal func matchPattern(_ pattern: String,
                               range: NSRange? = nil,
                               excludingSyntaxKinds: [SyntaxKind],
                               excludingPattern: String,
                               exclusionMapping: MatchMapping = { $0.range }) -> [NSRange] {
        let contents = self.contents.bridge()
        let range = range ?? NSRange(location: 0, length: contents.length)
        let matches = matchPattern(pattern, excludingSyntaxKinds: excludingSyntaxKinds, range: range)
=======
    internal func match(pattern: String,
                        excludingSyntaxKinds: [SyntaxKind],
                        excludingPattern: String,
                        exclusionMapping: MatchMapping = { $0.range }) -> [NSRange] {
        let matches = match(pattern: pattern, excludingSyntaxKinds: excludingSyntaxKinds)
>>>>>>> 86ebc9cb
        if matches.isEmpty {
            return []
        }
        let range = NSRange(location: 0, length: contents.bridge().length)
        let exclusionRanges = regex(excludingPattern).matches(in: contents, options: [],
                                                              range: range).map(exclusionMapping)
        return matches.filter { !$0.intersects(exclusionRanges) }
    }

    internal func validateVariableName(_ dictionary: [String: SourceKitRepresentable],
                                       kind: SwiftDeclarationKind) -> (name: String, offset: Int)? {
        guard let name = dictionary["key.name"] as? String,
            let offset = (dictionary["key.offset"] as? Int64).flatMap({ Int($0) }),
            SwiftDeclarationKind.variableKinds().contains(kind) && !name.hasPrefix("$") else {
                return nil
        }
        return (name.nameStrippingLeadingUnderscoreIfPrivate(dictionary), offset)
    }

    internal func append(_ string: String) {
        guard let stringData = string.data(using: .utf8) else {
            fatalError("can't encode '\(string)' with UTF8")
        }
        guard let path = path, let fileHandle = FileHandle(forWritingAtPath: path) else {
            fatalError("can't write to path '\(self.path)'")
        }
        _ = fileHandle.seekToEndOfFile()
        fileHandle.write(stringData)
        fileHandle.closeFile()
        contents += string
        lines = contents.bridge().lines()
    }

    internal func write(_ string: String) {
        guard string != contents else {
            return
        }
        guard let path = path else {
            fatalError("file needs a path to call write(_:)")
        }
        guard let stringData = string.data(using: .utf8) else {
            fatalError("can't encode '\(string)' with UTF8")
        }
        do {
            try stringData.write(to: URL(fileURLWithPath: path), options: .atomic)
        } catch {
            fatalError("can't write file to \(path)")
        }
        contents = string
        lines = contents.bridge().lines()
    }

    internal func ruleEnabled(violatingRanges: [NSRange], for rule: Rule) -> [NSRange] {
        let fileRegions = regions()
        if fileRegions.isEmpty { return violatingRanges }
        let violatingRanges = violatingRanges.filter { range in
            let region = fileRegions.first(where: {
                $0.contains(Location(file: self, characterOffset: range.location))
            })
            return region?.isRuleEnabled(rule) ?? true
        }
        return violatingRanges
    }

    fileprivate func numberOfCommentAndWhitespaceOnlyLines(startLine: Int, endLine: Int) -> Int {
        let commentKinds = Set(SyntaxKind.commentKinds())
        return syntaxKindsByLines[startLine...endLine].filter { kinds in
            kinds.filter { !commentKinds.contains($0) }.isEmpty
        }.count
    }

    internal func exceedsLineCountExcludingCommentsAndWhitespace(_ start: Int, _ end: Int,
                                                                 _ limit: Int) -> (Bool, Int) {
        guard end - start > limit else {
            return (false, end - start)
        }

        let count = end - start - numberOfCommentAndWhitespaceOnlyLines(startLine: start, endLine: end)
        return (count > limit, count)
    }

    internal func correct<R: Rule>(legacyRule: R, patterns: [String: String]) -> [Correction] {
        typealias RangePatternTemplate = (NSRange, String, String)
        let matches: [RangePatternTemplate]
        matches = patterns.flatMap({ pattern, template -> [RangePatternTemplate] in
            return match(pattern: pattern).filter { range, kinds in
                return kinds.first == .identifier &&
                    !ruleEnabled(violatingRanges: [range], for: legacyRule).isEmpty
            }.map { ($0.0, pattern, template) }
        }).sorted { $0.0.location > $1.0.location } // reversed

        guard !matches.isEmpty else { return [] }

        let description = type(of: legacyRule).description
        var corrections = [Correction]()
        var contents = self.contents

        for (range, pattern, template) in matches {
            contents = regex(pattern).stringByReplacingMatches(in: contents, options: [],
                                                               range: range,
                                                               withTemplate: template)
            let location = Location(file: self, characterOffset: range.location)
            corrections.append(Correction(ruleDescription: description, location: location))
        }

        write(contents)
        return corrections
    }

}<|MERGE_RESOLUTION|>--- conflicted
+++ resolved
@@ -154,26 +154,16 @@
 
     internal typealias MatchMapping = (NSTextCheckingResult) -> NSRange
 
-<<<<<<< HEAD
-    internal func matchPattern(_ pattern: String,
-                               range: NSRange? = nil,
-                               excludingSyntaxKinds: [SyntaxKind],
-                               excludingPattern: String,
-                               exclusionMapping: MatchMapping = { $0.range }) -> [NSRange] {
-        let contents = self.contents.bridge()
-        let range = range ?? NSRange(location: 0, length: contents.length)
-        let matches = matchPattern(pattern, excludingSyntaxKinds: excludingSyntaxKinds, range: range)
-=======
     internal func match(pattern: String,
+                        range: NSRange? = nil,
                         excludingSyntaxKinds: [SyntaxKind],
                         excludingPattern: String,
                         exclusionMapping: MatchMapping = { $0.range }) -> [NSRange] {
         let matches = match(pattern: pattern, excludingSyntaxKinds: excludingSyntaxKinds)
->>>>>>> 86ebc9cb
         if matches.isEmpty {
             return []
         }
-        let range = NSRange(location: 0, length: contents.bridge().length)
+        let range = range ?? NSRange(location: 0, length: contents.bridge().length)
         let exclusionRanges = regex(excludingPattern).matches(in: contents, options: [],
                                                               range: range).map(exclusionMapping)
         return matches.filter { !$0.intersects(exclusionRanges) }
